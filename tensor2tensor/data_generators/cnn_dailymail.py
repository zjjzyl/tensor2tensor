# coding=utf-8
# Copyright 2017 The Tensor2Tensor Authors.
#
# Licensed under the Apache License, Version 2.0 (the "License");
# you may not use this file except in compliance with the License.
# You may obtain a copy of the License at
#
#     http://www.apache.org/licenses/LICENSE-2.0
#
# Unless required by applicable law or agreed to in writing, software
# distributed under the License is distributed on an "AS IS" BASIS,
# WITHOUT WARRANTIES OR CONDITIONS OF ANY KIND, either express or implied.
# See the License for the specific language governing permissions and
# limitations under the License.

"""Data generators for the CNN and Daily Mail datasets."""

from __future__ import absolute_import
from __future__ import division
from __future__ import print_function

<<<<<<< HEAD
import hashlib
=======
import io
>>>>>>> a82231e8
import os
import tarfile

# Dependency imports

import six
from tensor2tensor.data_generators import generator_utils
from tensor2tensor.data_generators import problem
from tensor2tensor.data_generators import text_encoder
from tensor2tensor.utils import registry

import tensorflow as tf


# Links to data from http://cs.nyu.edu/~kcho/DMQA/
_CNN_STORIES_DRIVE_URL = "https://drive.google.com/uc?export=download&id=0BwmD_VLjROrfTHk4NFg2SndKcjQ"

_DAILYMAIL_STORIES_DRIVE_URL = "https://drive.google.com/uc?export=download&id=0BwmD_VLjROrfM1BxdkxVaTY2bWs"


# Note: using See et al. (2017) as reference for data generation
# For more info, use the links below

# Train/Dev/Test Splits for summarization data
_TRAIN_URLS = "https://raw.githubusercontent.com/abisee/cnn-dailymail/master/url_lists/all_train.txt"
_DEV_URLS = "https://raw.githubusercontent.com/abisee/cnn-dailymail/master/url_lists/all_val.txt"
_TEST_URLS = "https://raw.githubusercontent.com/abisee/cnn-dailymail/master/url_lists/all_test.txt"


# End-of-sentence marker.
EOS = text_encoder.EOS_ID


# Techniques for data prep from See et al. (2017)
dm_single_close_quote = u"\u2019"  # unicode
dm_double_close_quote = u"\u201d"
# Acceptable ways to end a sentence.
END_TOKENS = [u".", u"!", u"?", u"...", u"'", u"`", u"\"",
              dm_single_close_quote, dm_double_close_quote, u")"]


def _maybe_download_corpora(tmp_dir, is_training):
  """Download corpora if necessary and unzip them.

  Args:
    tmp_dir: directory containing dataset.
    is_training: whether we're in training mode or not.

  Returns:
    List of all files generated and path to file containing
      train/dev/test split info.
  """
  cnn_filename = "cnn_stories.tgz"
  cnn_finalpath = os.path.join(tmp_dir, "cnn/stories/")
  dailymail_filename = "dailymail_stories.tgz"
  dailymail_finalpath = os.path.join(tmp_dir, "dailymail/stories/")
  if not tf.gfile.Exists(cnn_finalpath):
    cnn_file = generator_utils.maybe_download_from_drive(
        tmp_dir, cnn_filename, _CNN_STORIES_DRIVE_URL)
    with tarfile.open(cnn_file, "r:gz") as cnn_tar:
      cnn_tar.extractall(tmp_dir)
  if not tf.gfile.Exists(dailymail_finalpath):
    dailymail_file = generator_utils.maybe_download_from_drive(
        tmp_dir, dailymail_filename, _DAILYMAIL_STORIES_DRIVE_URL)
    with tarfile.open(dailymail_file, "r:gz") as dailymail_tar:
      dailymail_tar.extractall(tmp_dir)

  cnn_files = tf.gfile.Glob(cnn_finalpath + "*")
  dailymail_files = tf.gfile.Glob(dailymail_finalpath + "*")
  all_files = cnn_files + dailymail_files

  if is_training:
    urls_path = generator_utils.maybe_download(
        tmp_dir, "all_train.txt", _TRAIN_URLS)
  else:
    urls_path = generator_utils.maybe_download(
        tmp_dir, "all_val.txt", _DEV_URLS)

  return all_files, urls_path


def example_splits(url_file, all_files):
  """Generate splits of the data."""
  def generate_hash(inp):
    """Generate a sha1 hash to match the raw url to the filename extracted."""
    h = hashlib.sha1()
    h.update(inp)
    return h.hexdigest()

  all_files_map = {f.split("/")[-1]: f for f in all_files}

  urls = []
  for line in tf.gfile.Open(url_file):
    urls.append(line.strip().encode("utf-8"))

  filelist = []
  for url in urls:
    url_hash = generate_hash(url)
    filename = url_hash + ".story"
    if filename not in all_files_map:
      tf.logging.info("Missing file: %s" % url)
      continue
    filelist.append(all_files_map[filename])

  tf.logging.info("Found %d examples" % len(filelist))

  return filelist

<<<<<<< HEAD

def example_generator(tmp_dir, is_training, sum_token):
  """Generate examples."""
=======
def example_generator(all_files, urls_path, sum_token):
>>>>>>> a82231e8
  def fix_run_on_sents(line):
    if u"@highlight" in line:
      return line
    if not line:
      return line
    if line[-1] in END_TOKENS:
      return line
    return line + u"."

  filelist = example_splits(urls_path, all_files)
  story_summary_split_token = u" <summary> " if sum_token else " "

  for story_file in filelist:
    story = []
    summary = []
    reading_highlights = False
    for line in tf.gfile.Open(story_file, "rb"):
      if six.PY2:
        line = unicode(line.strip(), "utf-8")
      else:
        line = line.strip().decode("utf-8")
      line = fix_run_on_sents(line)
      if not line:
        continue
      elif line.startswith(u"@highlight"):
        if not story:
          break  # No article text.
        reading_highlights = True
      elif reading_highlights:
        summary.append(line)
      else:
        story.append(line)

    if (not story) or not summary:
      continue

    yield " ".join(story) + story_summary_split_token + " ".join(summary)


def _story_summary_split(story):
  split_str = u" <summary> "
  split_str_len = len(split_str)
  split_pos = story.find(split_str)
  return story[:split_pos], story[split_pos+split_str_len:]  # story, summary

def write_raw_text_to_files(all_files, urls_path, data_dir, tmp_dir, is_training):
  def write_to_file(all_files, urls_path, data_dir, filename):
    with io.open(os.path.join(data_dir, filename+".source"), "w") as fstory, io.open(os.path.join(data_dir, filename+".target"), "w") as fsummary:
      for example in example_generator(all_files, urls_path, sum_token=True):
        story, summary = _story_summary_split(example)
        fstory.write(story+"\n")
        fsummary.write(summary+"\n")

  filename = "cnndm.train" if is_training else "cnndm.dev"
  tf.logging.info("Writing %s" % filename)
  write_to_file(all_files, urls_path, data_dir, filename)

  if not is_training:
    test_urls_path = generator_utils.maybe_download(tmp_dir, "all_test.txt", _TEST_URLS)
    filename = "cnndm.test"
    tf.logging.info("Writing %s" % filename)
    write_to_file(all_files, test_urls_path, data_dir, filename)

@registry.register_problem
class SummarizeCnnDailymail32k(problem.Text2TextProblem):
  """Summarize CNN and Daily Mail articles to their summary highlights."""

  @property
  def is_character_level(self):
    return False

  @property
  def has_inputs(self):
    return True

  @property
  def input_space_id(self):
    return problem.SpaceID.EN_TOK

  @property
  def target_space_id(self):
    return problem.SpaceID.EN_TOK

  @property
  def num_shards(self):
    return 100

  @property
  def vocab_name(self):
    return "vocab.cnndailymail"

  @property
  def use_subword_tokenizer(self):
    return True

  @property
  def targeted_vocab_size(self):
    return 2**15  # 32768

  @property
  def use_train_shards_for_dev(self):
    return False

  def generator(self, data_dir, tmp_dir, is_training):
    all_files, urls_path = _maybe_download_corpora(tmp_dir, is_training)
    encoder = generator_utils.get_or_generate_vocab_inner(
        data_dir, self.vocab_file, self.targeted_vocab_size,
        example_generator(all_files, urls_path, sum_token=False))
    write_raw_text_to_files(all_files, urls_path, data_dir, tmp_dir, is_training)
    for example in example_generator(all_files, urls_path, sum_token=True):
      story, summary = _story_summary_split(example)
      encoded_summary = encoder.encode(summary) + [EOS]
      encoded_story = encoder.encode(story) + [EOS]
      yield {"inputs": encoded_story, "targets": encoded_summary}<|MERGE_RESOLUTION|>--- conflicted
+++ resolved
@@ -19,13 +19,10 @@
 from __future__ import division
 from __future__ import print_function
 
-<<<<<<< HEAD
-import hashlib
-=======
 import io
->>>>>>> a82231e8
 import os
 import tarfile
+import hashlib
 
 # Dependency imports
 
@@ -132,13 +129,7 @@
 
   return filelist
 
-<<<<<<< HEAD
-
-def example_generator(tmp_dir, is_training, sum_token):
-  """Generate examples."""
-=======
 def example_generator(all_files, urls_path, sum_token):
->>>>>>> a82231e8
   def fix_run_on_sents(line):
     if u"@highlight" in line:
       return line
@@ -177,7 +168,6 @@
 
     yield " ".join(story) + story_summary_split_token + " ".join(summary)
 
-
 def _story_summary_split(story):
   split_str = u" <summary> "
   split_str_len = len(split_str)
